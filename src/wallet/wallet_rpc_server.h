// Copyright (c) 2012-2013 The Cryptonote developers
// Distributed under the MIT/X11 software license, see the accompanying
// file COPYING or http://www.opensource.org/licenses/mit-license.php.

#pragma  once

#include <boost/program_options/options_description.hpp>
#include <boost/program_options/variables_map.hpp>
#include "net/http_server_impl_base.h"
#include "wallet_rpc_server_commans_defs.h"
#include "wallet2.h"
#include "common/command_line.h"
namespace tools
{
  /************************************************************************/
  /*                                                                      */
  /************************************************************************/
  class wallet_rpc_server: public epee::http_server_impl_base<wallet_rpc_server>
  {
  public:
    typedef epee::net_utils::connection_context_base connection_context;

    wallet_rpc_server(wallet2& cr);

    const static command_line::arg_descriptor<std::string> arg_rpc_bind_port;
    const static command_line::arg_descriptor<std::string> arg_rpc_bind_ip;


    static void init_options(boost::program_options::options_description& desc);
    bool init(const boost::program_options::variables_map& vm);
    bool run();
  private:

    CHAIN_HTTP_TO_MAP2(connection_context); //forward http requests to uri map

    BEGIN_URI_MAP2()
      BEGIN_JSON_RPC_MAP("/json_rpc")
<<<<<<< HEAD
        MAP_JON_RPC_WE("getbalance",         on_getbalance,         wallet_rpc::COMMAND_RPC_GET_BALANCE)
        MAP_JON_RPC_WE("transfer",           on_transfer,           wallet_rpc::COMMAND_RPC_TRANSFER)
        MAP_JON_RPC_WE("store",              on_store,              wallet_rpc::COMMAND_RPC_STORE)
        MAP_JON_RPC_WE("get_payments",       on_get_payments,       wallet_rpc::COMMAND_RPC_GET_PAYMENTS)
        MAP_JON_RPC_WE("incoming_transfers", on_incoming_transfers, wallet_rpc::COMMAND_RPC_INCOMING_TRANSFERS)
=======
        MAP_JON_RPC_WE("getbalance",   on_getbalance,   wallet_rpc::COMMAND_RPC_GET_BALANCE)
        MAP_JON_RPC_WE("getaddress",   on_getaddress,   wallet_rpc::COMMAND_RPC_GET_ADDRESS)
        MAP_JON_RPC_WE("transfer",     on_transfer,     wallet_rpc::COMMAND_RPC_TRANSFER)
        MAP_JON_RPC_WE("store",        on_store,        wallet_rpc::COMMAND_RPC_STORE)
        MAP_JON_RPC_WE("get_payments", on_get_payments, wallet_rpc::COMMAND_RPC_GET_PAYMENTS)
>>>>>>> 24b4f474
      END_JSON_RPC_MAP()
    END_URI_MAP2()

      //json_rpc
      bool on_getbalance(const wallet_rpc::COMMAND_RPC_GET_BALANCE::request& req, wallet_rpc::COMMAND_RPC_GET_BALANCE::response& res, epee::json_rpc::error& er, connection_context& cntx);
      bool on_getaddress(const wallet_rpc::COMMAND_RPC_GET_ADDRESS::request& req, wallet_rpc::COMMAND_RPC_GET_ADDRESS::response& res, epee::json_rpc::error& er, connection_context& cntx);
      bool on_transfer(const wallet_rpc::COMMAND_RPC_TRANSFER::request& req, wallet_rpc::COMMAND_RPC_TRANSFER::response& res, epee::json_rpc::error& er, connection_context& cntx);
      bool on_store(const wallet_rpc::COMMAND_RPC_STORE::request& req, wallet_rpc::COMMAND_RPC_STORE::response& res, epee::json_rpc::error& er, connection_context& cntx);
      bool on_get_payments(const wallet_rpc::COMMAND_RPC_GET_PAYMENTS::request& req, wallet_rpc::COMMAND_RPC_GET_PAYMENTS::response& res, epee::json_rpc::error& er, connection_context& cntx);
      bool on_incoming_transfers(const wallet_rpc::COMMAND_RPC_INCOMING_TRANSFERS::request& req, wallet_rpc::COMMAND_RPC_INCOMING_TRANSFERS::response& res, epee::json_rpc::error& er, connection_context& cntx);

      bool handle_command_line(const boost::program_options::variables_map& vm);

      wallet2& m_wallet;
      std::string m_port;
      std::string m_bind_ip;
  };
}<|MERGE_RESOLUTION|>--- conflicted
+++ resolved
@@ -35,19 +35,12 @@
 
     BEGIN_URI_MAP2()
       BEGIN_JSON_RPC_MAP("/json_rpc")
-<<<<<<< HEAD
         MAP_JON_RPC_WE("getbalance",         on_getbalance,         wallet_rpc::COMMAND_RPC_GET_BALANCE)
+        MAP_JON_RPC_WE("getaddress",         on_getaddress,         wallet_rpc::COMMAND_RPC_GET_ADDRESS)
         MAP_JON_RPC_WE("transfer",           on_transfer,           wallet_rpc::COMMAND_RPC_TRANSFER)
         MAP_JON_RPC_WE("store",              on_store,              wallet_rpc::COMMAND_RPC_STORE)
         MAP_JON_RPC_WE("get_payments",       on_get_payments,       wallet_rpc::COMMAND_RPC_GET_PAYMENTS)
         MAP_JON_RPC_WE("incoming_transfers", on_incoming_transfers, wallet_rpc::COMMAND_RPC_INCOMING_TRANSFERS)
-=======
-        MAP_JON_RPC_WE("getbalance",   on_getbalance,   wallet_rpc::COMMAND_RPC_GET_BALANCE)
-        MAP_JON_RPC_WE("getaddress",   on_getaddress,   wallet_rpc::COMMAND_RPC_GET_ADDRESS)
-        MAP_JON_RPC_WE("transfer",     on_transfer,     wallet_rpc::COMMAND_RPC_TRANSFER)
-        MAP_JON_RPC_WE("store",        on_store,        wallet_rpc::COMMAND_RPC_STORE)
-        MAP_JON_RPC_WE("get_payments", on_get_payments, wallet_rpc::COMMAND_RPC_GET_PAYMENTS)
->>>>>>> 24b4f474
       END_JSON_RPC_MAP()
     END_URI_MAP2()
 
