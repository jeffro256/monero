--- conflicted
+++ resolved
@@ -64,13 +64,8 @@
 else()
   set(ARCH_ID "${ARCH}")
 endif()
-<<<<<<< HEAD
 string(TOLOWER "${ARCH_ID}" ARM_ID)
 string(SUBSTRING "${ARCH_ID}" 0 3 ARM_TEST)
-=======
-string(TOLOWER ${ARCH_ID} ARM_ID) #is this used anywhere?
-string(SUBSTRING ${ARCH_ID} 0 3 ARM_TEST)
->>>>>>> 7f00a4ab
 if (ARM_TEST STREQUAL "arm")
   set(ARM 1)
   string(SUBSTRING "${ARCH_ID}" 0 5 ARM_TEST)
@@ -383,7 +378,6 @@
     set(COVERAGE_FLAGS "-fprofile-arcs -ftest-coverage --coverage")
   endif()
 
-<<<<<<< HEAD
   set(CMAKE_C_FLAGS "${CMAKE_C_FLAGS} -std=c11 -D_GNU_SOURCE ${MINGW_FLAG} ${STATIC_ASSERT_FLAG} ${WARNINGS} ${C_WARNINGS} ${ARCH_FLAG} ${COVERAGE_FLAGS} ${PIC_FLAG}")
   set(CMAKE_CXX_FLAGS "${CMAKE_CXX_FLAGS} -std=c++11 -D_GNU_SOURCE ${MINGW_FLAG} ${WARNINGS} ${CXX_WARNINGS} ${ARCH_FLAG} ${COVERAGE_FLAGS} ${PIC_FLAG}")
 
@@ -392,8 +386,6 @@
   set(CMAKE_C_FLAGS "${CMAKE_C_FLAGS} -fno-strict-aliasing")
   set(CMAKE_CXX_FLAGS "${CMAKE_CXX_FLAGS} -fno-strict-aliasing")
 
-=======
->>>>>>> 7f00a4ab
   option(NO_AES "Explicitly disable AES support" ${NO_AES})
 
   if(NOT NO_AES AND NOT ARM)
